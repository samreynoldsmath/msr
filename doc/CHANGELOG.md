# Changelog

All notable changes to this project will be documented in this file.

The format is based on [Keep a Changelog](https://keepachangelog.com/en/1.1.0/),
and this project adheres to [Semantic Versioning](https://semver.org/spec/v2.0.0.html).

<<<<<<< HEAD
## [0.8.2] - 2024-04-02
=======
## [Unreleased]

### Added
- [ ] [Example 2](examples/ex2-all-graphs-on-n-vertices.ipynb) to generate and test all connected graphs on $n$ vertices up to isomorphism

### Changed
- [x] `generate_all_graphs_on_n_vertices()` added to `graph` init file
- [x] split `SimpleGraph.build_from_hash()` method into int and str versions

### Fixed
- [x] Example 1 passes a logger to `msr_sdp_upper_bound()`

## [0.5.2] - 2024-04-02

>>>>>>> 5e844101
Bring the project into compliance with `pylint`, `mypy`, and `black` standards, and publish to PyPI.

### Added
- [x] add `pyproject.toml` for project metadata, dependencies, and configuration
- [x] `doc/MISC.md` for miscellaneous notes
- [x] add `.pre-commit-config.yaml` for pre-commit hooks
- [x] add `msr` package to PyPI with `poetry`

### Changed
- [x] rename variables and functions with descriptive snake_case names (exceptions for `G` and `H` in graph algorithms)
- [x] rename classes with CapWord names
- [x] remove unnecessary `else` statements
- [x] use comprehensions and generator expressions where possible
- [x] fix imports for unit tests

### Removed
- [x] remove `.pylintrc` in favor of `pyproject.toml`

### Fixed
- [x] rename v0.5.2 to v0.8.2 in `CHANGELOG.md`

## [2023 Sep 08] 0.8.1 Context Manager
- `msr_bounds` now uses a context manager to handle logging, updating bounds, checking recursion depth, etc.
- Added `pylint` to `requirements-dev.txt`

## [2023 Sep 07] 0.8.0 Exhaustive BCD
- Introduced exhaustive BCD
  - `bcd_exhaustive` computes a lower bound on MSR by considering all possible independent sets
  - Added `independent_sets` method to `graph` that returns a list of all independent sets

## [2023 Sep 06] 0.7.2 Lookup
- `sdp_signed_simple` now performs an unsigned SDP before switching signs
- Simplified logic of bounding reduced graphs
- Moved strategy configuration to `msr/strategy_config.py`
- Modified `bounds_from_edge_addition` to prioritize vertices with high degree
- Modified `bounds_from_edge_removal` to prioritize vertices with low degree
- Restructured tests to make it obvious for which graph the test failed
- Logger tweaks

## [2023 Sep 04] 0.7.1 Lookup
- Moved logger to `msr/log_config.py`
  - Logger object passed to functions as needed
- `file_io` tweaks
  - Added default save directory for graphs with `SAVED_GRAPH_DIR=msr/graph/saved`
  - Graphs files now use `.graph` filenames
  - Graphs are saved by default to `SAVED_GRAPH_DIR` with filename `n{num_vertices}k{hash}.graph`
- Updated `msr_batch` to use `SAVED_GRAPH_DIR` by default
- Added subdirectories to `msr/soln` to store graphs by number of vertices and number of edges to reduce search time
- Removed redundant functions from `generate` module
- Added test for graph hashing

## [2023 Sep 04] 0.7.0 Lookup
- Added `msr/lookup.py` to manage known MSR bounds
  - Graph bounds stored in `msr/soln' under a file name generated from the hash of a representative of its isomorphism class (min hash)
- Modified `msr_bounds` to use lookup table when simple methods fail, and to add new bounds to the table after computing them

## [2023 Sep 03] 0.6.2 Signed SDP
- Modified edges to be considered in signed-cyclic SDP to only include edges that are part of an *induced* even cycle
- Added `induced_subgraph` method to `graph`
- logger tweaks

## [2023 Sep 02] 0.6.1 Signed SDP
- SDP tweaks
  - Added cyclic-search version that only uses edges that are part of an even cycle
  - Fixed bug that gave incorrect bounds for some graphs due to incorrect constraints
  - Added safety check to ensure that constraints are satisfied
- Added maximum independent set algorithm to `graph`, now used by BCD
- Added `tests` directory, with so far only one test for MSR on graphs on six vertices or less
  - Known values stored in `msr/soln`, which a future version will use in a lookup table

## [2023 Sep 01] 0.6.0 Signed SDP
- Introduced signed SDP relaxation
  - Simple version flips exactly one edge sign at a time
  - Full version flips all possible edge signs at a time
  - Added logger
  - `msr_bounds` should now be able to find tight bounds for any graph (but not necessarily in a reasonable amount of time)
- Restructured `msr_bounds`
  - Added a strategy manager
  - Added `msr` wrapper function
- Improved drawing
  - Added multiprocessing for drawing multiple graphs
  - Split embedding functions into separate module
  - Added spring embedding
  - Added spectral embedding
- Changed name assignment when loading graphs from file
- Added check against OEIS for number of connected graphs on $n$ vertices up to isomorphism for generating graphs
- Added dev tools
  - Configuration file for `mypy`
  - `requirements-dev.txt`

## [2023 Aug 28] 0.5.2 Style and Structure
- Converted all files to PEP8 style using `black`, `isort`, and `mypy`
- Renamed `simple_undirected_graph` to `graph
- Moved `graph_lib` and `generate` modules to `graph`
- Renamed `msr/graph/graph_lib` directory to `msr/graph/saved`
- Minor optimization of graph generator to use less memory
  - Generating n=8 graphs takes ~4 hours

## [2023 Aug 19] 0.5.1 Generation Optimizations
- Restructured `graph_lib/generate.py` to use `simple_undirected_graph` class
- Added hash method to `simple_undirected_graph` class
- Rather than checking for isomorphism against all graphs in the list, generate all elements of isomorphism class and check against those
  - `multiprocessing` is used to permute the edges and compute the new hash
- Changed examples to Jupyter notebooks

## [2023 Aug 17] 0.5.0 BCD
- Added maximal independent set algorithm to `simple_undirected_graph`
- Added lower and upper bounds on MSR via BCD
  - n7 benchmark takes ~10 minutes vs ~2.5 hours without BCD

## [2023 Aug 15] 0.4.0 Multiprocessing
- Added an upper bound on MSR by considering cliques and induced covers
- Added 'entropy minimizing' embedding to `graph/draw.py`
- Added compatibility with `networkx` graphs via `msr/graph/convert.py`
- Added `graph/graph_lib/generate.py` to generate all connected graphs on $n$ vertices up to isomorphism
- Added `msr_batch.py` with functions to compute MSR of multiple graphs at a time with `multiprocessing`
- Added scripts to `benchmarks/` to generate and test all connected graphs on $n$ vertices up to isomorphism, save images of the troublemakers, and save them to a single .pdf file
- Removed six-vertex graph files from `graph_lib`, as they can now be generated

## [2023 Aug 10] 0.3.0 Combinatorial MSR
- Updated school project to a "usable" package
- Reworked graph representation (now using sets rather than lists)
  - `edge` class
  - `simple_undirected_graph` class
- Added functionality to load/save graphs to/from .json files
- Added `msr_bounds` function to compute upper and lower bounds on the MSR
  - Operates semi-recursively
  - Checks special cases
  - Computes bounds for each component
  - Performs a "smoothing" operation to reduce size of the graph
  (removes pendants, subdivisions, redundant vertices, duplicate pairs)
  - Finds lower bound by checking subgraphs
  - Finds upper bound with an SDP approach
  - Finds bounds via edge addition
- Added logger and removed most print statements
- Added benchmark to see how well the algorithm works on all six-vertex graphs<|MERGE_RESOLUTION|>--- conflicted
+++ resolved
@@ -1,161 +1,156 @@
-# Changelog
-
-All notable changes to this project will be documented in this file.
-
-The format is based on [Keep a Changelog](https://keepachangelog.com/en/1.1.0/),
-and this project adheres to [Semantic Versioning](https://semver.org/spec/v2.0.0.html).
-
-<<<<<<< HEAD
-## [0.8.2] - 2024-04-02
-=======
-## [Unreleased]
-
-### Added
-- [ ] [Example 2](examples/ex2-all-graphs-on-n-vertices.ipynb) to generate and test all connected graphs on $n$ vertices up to isomorphism
-
-### Changed
-- [x] `generate_all_graphs_on_n_vertices()` added to `graph` init file
-- [x] split `SimpleGraph.build_from_hash()` method into int and str versions
-
-### Fixed
-- [x] Example 1 passes a logger to `msr_sdp_upper_bound()`
-
-## [0.5.2] - 2024-04-02
-
->>>>>>> 5e844101
-Bring the project into compliance with `pylint`, `mypy`, and `black` standards, and publish to PyPI.
-
-### Added
-- [x] add `pyproject.toml` for project metadata, dependencies, and configuration
-- [x] `doc/MISC.md` for miscellaneous notes
-- [x] add `.pre-commit-config.yaml` for pre-commit hooks
-- [x] add `msr` package to PyPI with `poetry`
-
-### Changed
-- [x] rename variables and functions with descriptive snake_case names (exceptions for `G` and `H` in graph algorithms)
-- [x] rename classes with CapWord names
-- [x] remove unnecessary `else` statements
-- [x] use comprehensions and generator expressions where possible
-- [x] fix imports for unit tests
-
-### Removed
-- [x] remove `.pylintrc` in favor of `pyproject.toml`
-
-### Fixed
-- [x] rename v0.5.2 to v0.8.2 in `CHANGELOG.md`
-
-## [2023 Sep 08] 0.8.1 Context Manager
-- `msr_bounds` now uses a context manager to handle logging, updating bounds, checking recursion depth, etc.
-- Added `pylint` to `requirements-dev.txt`
-
-## [2023 Sep 07] 0.8.0 Exhaustive BCD
-- Introduced exhaustive BCD
-  - `bcd_exhaustive` computes a lower bound on MSR by considering all possible independent sets
-  - Added `independent_sets` method to `graph` that returns a list of all independent sets
-
-## [2023 Sep 06] 0.7.2 Lookup
-- `sdp_signed_simple` now performs an unsigned SDP before switching signs
-- Simplified logic of bounding reduced graphs
-- Moved strategy configuration to `msr/strategy_config.py`
-- Modified `bounds_from_edge_addition` to prioritize vertices with high degree
-- Modified `bounds_from_edge_removal` to prioritize vertices with low degree
-- Restructured tests to make it obvious for which graph the test failed
-- Logger tweaks
-
-## [2023 Sep 04] 0.7.1 Lookup
-- Moved logger to `msr/log_config.py`
-  - Logger object passed to functions as needed
-- `file_io` tweaks
-  - Added default save directory for graphs with `SAVED_GRAPH_DIR=msr/graph/saved`
-  - Graphs files now use `.graph` filenames
-  - Graphs are saved by default to `SAVED_GRAPH_DIR` with filename `n{num_vertices}k{hash}.graph`
-- Updated `msr_batch` to use `SAVED_GRAPH_DIR` by default
-- Added subdirectories to `msr/soln` to store graphs by number of vertices and number of edges to reduce search time
-- Removed redundant functions from `generate` module
-- Added test for graph hashing
-
-## [2023 Sep 04] 0.7.0 Lookup
-- Added `msr/lookup.py` to manage known MSR bounds
-  - Graph bounds stored in `msr/soln' under a file name generated from the hash of a representative of its isomorphism class (min hash)
-- Modified `msr_bounds` to use lookup table when simple methods fail, and to add new bounds to the table after computing them
-
-## [2023 Sep 03] 0.6.2 Signed SDP
-- Modified edges to be considered in signed-cyclic SDP to only include edges that are part of an *induced* even cycle
-- Added `induced_subgraph` method to `graph`
-- logger tweaks
-
-## [2023 Sep 02] 0.6.1 Signed SDP
-- SDP tweaks
-  - Added cyclic-search version that only uses edges that are part of an even cycle
-  - Fixed bug that gave incorrect bounds for some graphs due to incorrect constraints
-  - Added safety check to ensure that constraints are satisfied
-- Added maximum independent set algorithm to `graph`, now used by BCD
-- Added `tests` directory, with so far only one test for MSR on graphs on six vertices or less
-  - Known values stored in `msr/soln`, which a future version will use in a lookup table
-
-## [2023 Sep 01] 0.6.0 Signed SDP
-- Introduced signed SDP relaxation
-  - Simple version flips exactly one edge sign at a time
-  - Full version flips all possible edge signs at a time
-  - Added logger
-  - `msr_bounds` should now be able to find tight bounds for any graph (but not necessarily in a reasonable amount of time)
-- Restructured `msr_bounds`
-  - Added a strategy manager
-  - Added `msr` wrapper function
-- Improved drawing
-  - Added multiprocessing for drawing multiple graphs
-  - Split embedding functions into separate module
-  - Added spring embedding
-  - Added spectral embedding
-- Changed name assignment when loading graphs from file
-- Added check against OEIS for number of connected graphs on $n$ vertices up to isomorphism for generating graphs
-- Added dev tools
-  - Configuration file for `mypy`
-  - `requirements-dev.txt`
-
-## [2023 Aug 28] 0.5.2 Style and Structure
-- Converted all files to PEP8 style using `black`, `isort`, and `mypy`
-- Renamed `simple_undirected_graph` to `graph
-- Moved `graph_lib` and `generate` modules to `graph`
-- Renamed `msr/graph/graph_lib` directory to `msr/graph/saved`
-- Minor optimization of graph generator to use less memory
-  - Generating n=8 graphs takes ~4 hours
-
-## [2023 Aug 19] 0.5.1 Generation Optimizations
-- Restructured `graph_lib/generate.py` to use `simple_undirected_graph` class
-- Added hash method to `simple_undirected_graph` class
-- Rather than checking for isomorphism against all graphs in the list, generate all elements of isomorphism class and check against those
-  - `multiprocessing` is used to permute the edges and compute the new hash
-- Changed examples to Jupyter notebooks
-
-## [2023 Aug 17] 0.5.0 BCD
-- Added maximal independent set algorithm to `simple_undirected_graph`
-- Added lower and upper bounds on MSR via BCD
-  - n7 benchmark takes ~10 minutes vs ~2.5 hours without BCD
-
-## [2023 Aug 15] 0.4.0 Multiprocessing
-- Added an upper bound on MSR by considering cliques and induced covers
-- Added 'entropy minimizing' embedding to `graph/draw.py`
-- Added compatibility with `networkx` graphs via `msr/graph/convert.py`
-- Added `graph/graph_lib/generate.py` to generate all connected graphs on $n$ vertices up to isomorphism
-- Added `msr_batch.py` with functions to compute MSR of multiple graphs at a time with `multiprocessing`
-- Added scripts to `benchmarks/` to generate and test all connected graphs on $n$ vertices up to isomorphism, save images of the troublemakers, and save them to a single .pdf file
-- Removed six-vertex graph files from `graph_lib`, as they can now be generated
-
-## [2023 Aug 10] 0.3.0 Combinatorial MSR
-- Updated school project to a "usable" package
-- Reworked graph representation (now using sets rather than lists)
-  - `edge` class
-  - `simple_undirected_graph` class
-- Added functionality to load/save graphs to/from .json files
-- Added `msr_bounds` function to compute upper and lower bounds on the MSR
-  - Operates semi-recursively
-  - Checks special cases
-  - Computes bounds for each component
-  - Performs a "smoothing" operation to reduce size of the graph
-  (removes pendants, subdivisions, redundant vertices, duplicate pairs)
-  - Finds lower bound by checking subgraphs
-  - Finds upper bound with an SDP approach
-  - Finds bounds via edge addition
-- Added logger and removed most print statements
+# Changelog
+
+All notable changes to this project will be documented in this file.
+
+The format is based on [Keep a Changelog](https://keepachangelog.com/en/1.1.0/),
+and this project adheres to [Semantic Versioning](https://semver.org/spec/v2.0.0.html).
+
+## [Unreleased]
+
+### Added
+- [x] [Example 2](examples/ex2-all-graphs-on-n-vertices.ipynb) to generate and test all connected graphs on $n$ vertices up to isomorphism
+
+### Changed
+- [x] `generate_all_graphs_on_n_vertices()` added to `graph` init file
+- [x] split `SimpleGraph.build_from_hash()` method into int and str versions
+
+### Fixed
+- [x] Example 1 passes a logger to `msr_sdp_upper_bound()`
+
+## [0.8.2] - 2024-04-02
+Bring the project into compliance with `pylint`, `mypy`, and `black` standards, and publish to PyPI.
+
+### Added
+- [x] add `pyproject.toml` for project metadata, dependencies, and configuration
+- [x] `doc/MISC.md` for miscellaneous notes
+- [x] add `.pre-commit-config.yaml` for pre-commit hooks
+- [x] add `msr` package to PyPI with `poetry`
+
+### Changed
+- [x] rename variables and functions with descriptive snake_case names (exceptions for `G` and `H` in graph algorithms)
+- [x] rename classes with CapWord names
+- [x] remove unnecessary `else` statements
+- [x] use comprehensions and generator expressions where possible
+- [x] fix imports for unit tests
+
+### Removed
+- [x] remove `.pylintrc` in favor of `pyproject.toml`
+
+### Fixed
+- [x] rename v0.5.2 to v0.8.2 in `CHANGELOG.md`
+
+## [2023 Sep 08] 0.8.1 Context Manager
+- `msr_bounds` now uses a context manager to handle logging, updating bounds, checking recursion depth, etc.
+- Added `pylint` to `requirements-dev.txt`
+
+## [2023 Sep 07] 0.8.0 Exhaustive BCD
+- Introduced exhaustive BCD
+  - `bcd_exhaustive` computes a lower bound on MSR by considering all possible independent sets
+  - Added `independent_sets` method to `graph` that returns a list of all independent sets
+
+## [2023 Sep 06] 0.7.2 Lookup
+- `sdp_signed_simple` now performs an unsigned SDP before switching signs
+- Simplified logic of bounding reduced graphs
+- Moved strategy configuration to `msr/strategy_config.py`
+- Modified `bounds_from_edge_addition` to prioritize vertices with high degree
+- Modified `bounds_from_edge_removal` to prioritize vertices with low degree
+- Restructured tests to make it obvious for which graph the test failed
+- Logger tweaks
+
+## [2023 Sep 04] 0.7.1 Lookup
+- Moved logger to `msr/log_config.py`
+  - Logger object passed to functions as needed
+- `file_io` tweaks
+  - Added default save directory for graphs with `SAVED_GRAPH_DIR=msr/graph/saved`
+  - Graphs files now use `.graph` filenames
+  - Graphs are saved by default to `SAVED_GRAPH_DIR` with filename `n{num_vertices}k{hash}.graph`
+- Updated `msr_batch` to use `SAVED_GRAPH_DIR` by default
+- Added subdirectories to `msr/soln` to store graphs by number of vertices and number of edges to reduce search time
+- Removed redundant functions from `generate` module
+- Added test for graph hashing
+
+## [2023 Sep 04] 0.7.0 Lookup
+- Added `msr/lookup.py` to manage known MSR bounds
+  - Graph bounds stored in `msr/soln' under a file name generated from the hash of a representative of its isomorphism class (min hash)
+- Modified `msr_bounds` to use lookup table when simple methods fail, and to add new bounds to the table after computing them
+
+## [2023 Sep 03] 0.6.2 Signed SDP
+- Modified edges to be considered in signed-cyclic SDP to only include edges that are part of an *induced* even cycle
+- Added `induced_subgraph` method to `graph`
+- logger tweaks
+
+## [2023 Sep 02] 0.6.1 Signed SDP
+- SDP tweaks
+  - Added cyclic-search version that only uses edges that are part of an even cycle
+  - Fixed bug that gave incorrect bounds for some graphs due to incorrect constraints
+  - Added safety check to ensure that constraints are satisfied
+- Added maximum independent set algorithm to `graph`, now used by BCD
+- Added `tests` directory, with so far only one test for MSR on graphs on six vertices or less
+  - Known values stored in `msr/soln`, which a future version will use in a lookup table
+
+## [2023 Sep 01] 0.6.0 Signed SDP
+- Introduced signed SDP relaxation
+  - Simple version flips exactly one edge sign at a time
+  - Full version flips all possible edge signs at a time
+  - Added logger
+  - `msr_bounds` should now be able to find tight bounds for any graph (but not necessarily in a reasonable amount of time)
+- Restructured `msr_bounds`
+  - Added a strategy manager
+  - Added `msr` wrapper function
+- Improved drawing
+  - Added multiprocessing for drawing multiple graphs
+  - Split embedding functions into separate module
+  - Added spring embedding
+  - Added spectral embedding
+- Changed name assignment when loading graphs from file
+- Added check against OEIS for number of connected graphs on $n$ vertices up to isomorphism for generating graphs
+- Added dev tools
+  - Configuration file for `mypy`
+  - `requirements-dev.txt`
+
+## [2023 Aug 28] 0.5.2 Style and Structure
+- Converted all files to PEP8 style using `black`, `isort`, and `mypy`
+- Renamed `simple_undirected_graph` to `graph
+- Moved `graph_lib` and `generate` modules to `graph`
+- Renamed `msr/graph/graph_lib` directory to `msr/graph/saved`
+- Minor optimization of graph generator to use less memory
+  - Generating n=8 graphs takes ~4 hours
+
+## [2023 Aug 19] 0.5.1 Generation Optimizations
+- Restructured `graph_lib/generate.py` to use `simple_undirected_graph` class
+- Added hash method to `simple_undirected_graph` class
+- Rather than checking for isomorphism against all graphs in the list, generate all elements of isomorphism class and check against those
+  - `multiprocessing` is used to permute the edges and compute the new hash
+- Changed examples to Jupyter notebooks
+
+## [2023 Aug 17] 0.5.0 BCD
+- Added maximal independent set algorithm to `simple_undirected_graph`
+- Added lower and upper bounds on MSR via BCD
+  - n7 benchmark takes ~10 minutes vs ~2.5 hours without BCD
+
+## [2023 Aug 15] 0.4.0 Multiprocessing
+- Added an upper bound on MSR by considering cliques and induced covers
+- Added 'entropy minimizing' embedding to `graph/draw.py`
+- Added compatibility with `networkx` graphs via `msr/graph/convert.py`
+- Added `graph/graph_lib/generate.py` to generate all connected graphs on $n$ vertices up to isomorphism
+- Added `msr_batch.py` with functions to compute MSR of multiple graphs at a time with `multiprocessing`
+- Added scripts to `benchmarks/` to generate and test all connected graphs on $n$ vertices up to isomorphism, save images of the troublemakers, and save them to a single .pdf file
+- Removed six-vertex graph files from `graph_lib`, as they can now be generated
+
+## [2023 Aug 10] 0.3.0 Combinatorial MSR
+- Updated school project to a "usable" package
+- Reworked graph representation (now using sets rather than lists)
+  - `edge` class
+  - `simple_undirected_graph` class
+- Added functionality to load/save graphs to/from .json files
+- Added `msr_bounds` function to compute upper and lower bounds on the MSR
+  - Operates semi-recursively
+  - Checks special cases
+  - Computes bounds for each component
+  - Performs a "smoothing" operation to reduce size of the graph
+  (removes pendants, subdivisions, redundant vertices, duplicate pairs)
+  - Finds lower bound by checking subgraphs
+  - Finds upper bound with an SDP approach
+  - Finds bounds via edge addition
+- Added logger and removed most print statements
 - Added benchmark to see how well the algorithm works on all six-vertex graphs